--- conflicted
+++ resolved
@@ -35,18 +35,10 @@
         processing:
            # Polarization to process. If not set, process all polarizations for that burst
            polarization: any(list('HH', 'HV', 'VH', 'VV'), min=1, max=4, required=False)
-<<<<<<< HEAD
-
-=======
->>>>>>> 47f9bce3
            # Options to run rdr2geo
            rdr2geo: include('rdr2geo_options', required=False)
            # Options to run geo2rdr
            geo2rdr: include('geo2rdr_options', required=False)
-<<<<<<< HEAD
-
-=======
->>>>>>> 47f9bce3
            # Options to run resample
            resample: include('resample_options', required=False)
 
