runconfig:
  name: cslc_s1_workflow_default

  groups:
      pge_name_group:
          pge_name: CSLC_S1_PGE

      input_file_group:
          # Required. List of SAFE files (min=1)
          safe_file_path:
          # Required. List of orbit (EOF) files (min=1)
          orbit_file_path:
<<<<<<< HEAD
          # Required. Path to the burst data
          burst_file_path: burst.vrt
          # Required. Path to light metadata file
          light_metadata_path: burst_metadata.json
=======
>>>>>>> 5600aca3
          # Required. The unique burst ID to process
          burst_id:

      dynamic_ancillary_file_group:
          # Digital elevation model
          dem_file:

      product_path_group:
          # Directory where PGE will place results
          product_path:
          # Directory where SAS writes temporary data
          scratch_path:
          # Intermediate file name. SAS writes the output to this file.
          # PGE may rename the product according to file naming convention
          sas_output_file:

      primary_executable:
          product_type: CSLC_S1

      processing:
          polarization: co-pol
          geocoding:
              output_format: ENVI
              flatten: True
              lines_per_block: 1000
              output_epsg:
              x_posting:
              y_posting:
              x_snap:
              y_snap:
              top_left:
                  x:
                  y:
              bottom_right:
                  x:
                  y:
          geo2rdr:
              lines_per_block: 1000
              threshold: 1.0e-8
              numiter: 25
          range_split_spectrum:
              enabled: False
              lines_per_block: 1000
              # Low-band bandwidth in Hz
              low_band_bandwidth: 10000000
              # High-band bandwidth in Hz
              high_band_bandwidth: 10000000

      worker:
          # Optional. To prevent downloading DEM or other data (default: False)
          internet_access: False
          # Optional. Use GPU capabilities if available (default: False)
          gpu_enabled: False
          # Optional. Index of GPU to be used for processing. Ignored if
          # *gpu_enabled* is False (default: 0)
          gpu_id: 0<|MERGE_RESOLUTION|>--- conflicted
+++ resolved
@@ -10,13 +10,6 @@
           safe_file_path:
           # Required. List of orbit (EOF) files (min=1)
           orbit_file_path:
-<<<<<<< HEAD
-          # Required. Path to the burst data
-          burst_file_path: burst.vrt
-          # Required. Path to light metadata file
-          light_metadata_path: burst_metadata.json
-=======
->>>>>>> 5600aca3
           # Required. The unique burst ID to process
           burst_id:
 
