#!/usr/bin/env python

'''wrapper for geo2rdr'''

from datetime import timedelta
import os
import time

import isce3
import journal

from compass.utils.helpers import get_module_name
from compass.utils.runconfig import RunConfig
from compass.utils.yaml_argparse import YamlArgparse


def run(cfg: dict):
    """
    Run geo2rdr with user-defined options
    stored in runconfig dictionary (cfg)

    Parameters
    ----------
    cfg: dict
        Dictionary with user-defined options
    """
    module_name = get_module_name(__file__)
    info_channel = journal.info(f"{module_name}.run")
    info_channel.log(f'Starting {module_name} burst')

    # Tracking time elapsed for processing
    t_start = time.time()

    # Common initializations for different bursts
    dem_raster = isce3.io.Raster(cfg.dem)
    epsg = dem_raster.get_epsg()
    proj = isce3.core.make_projection(epsg)
    ellipsoid = proj.ellipsoid

    # Check if user wants to use GPU for processing
    # Initialize CPU or GPU geo2rdr object
    use_gpu = isce3.core.gpu_check.use_gpu(cfg.gpu_enabled, cfg.gpu_id)
    if use_gpu:
        device = isce3.cuda.core.Device(cfg.gpu_id)
        isce3.cuda.core.set_device(device)
        geo2rdr = isce3.cuda.geometry.Geo2Rdr
    else:
        geo2rdr = isce3.geometry.Geo2Rdr

    # Get specific geo2rdr parameters from runconfig
    threshold = cfg.geo2rdr_params.threshold
    iters = cfg.geo2rdr_params.numiter
    blocksize = cfg.geo2rdr_params.lines_per_block

    # list to keep track of id+dates pairs processed
    id_dates_processed = []

    # Run geo2rdr once per burst ID + date pair
    for burst in cfg.bursts:
        # Extract date string and create directory
        burst_id = burst.burst_id
        date_str = burst.sensing_start.strftime("%Y%m%d")
        id_date = (burst_id, date_str)

        # Create top output path
        top_output_path = f'{cfg.scratch_path}/{burst_id}'
        os.makedirs(top_output_path, exist_ok=True)

        # This ensures running geo2rdr only once; avoiding running for the different polarizations of the same burst_id
        if id_date in id_dates_processed:
            continue
        id_dates_processed.append(id_date)

        # Get topo layers from vrt
        ref_burst_path = cfg.reference_radar_info.path
        topo_raster = isce3.io.Raster(f'{ref_burst_path}/topo.vrt')

        # Create date directory
        burst_output_path = f'{top_output_path}/{date_str}'
        os.makedirs(burst_output_path, exist_ok=True)

        # Get radar grid and orbit
        rdr_grid = burst.as_isce3_radargrid()
        orbit = burst.orbit

        # Initialize geo2rdr object
        geo2rdr_obj = geo2rdr(rdr_grid, orbit, ellipsoid,
                              isce3.core.LUT2d(),
                              threshold, iters,
                              blocksize)

        # Execute geo2rdr
        geo2rdr_obj.geo2rdr(topo_raster, burst_output_path)

    dt = str(timedelta(seconds=time.time() - t_start)).split(".")[0]
    info_channel.log(f"{module_name} burst successfully ran in {dt} (hr:min:sec)")


if __name__ == "__main__":
    """Run geo2rdr from command line"""
    parser = YamlArgparse()
<<<<<<< HEAD
    parser.parse()
=======
>>>>>>> 2b977110

    # Get a runconfig dict from command line arguments
    cfg = RunConfig.load_from_yaml(parser.args.run_config_path,
                                   workflow_name='s1_cslc_radar')

    # Run geo2rdr
    run(cfg)<|MERGE_RESOLUTION|>--- conflicted
+++ resolved
@@ -99,10 +99,6 @@
 if __name__ == "__main__":
     """Run geo2rdr from command line"""
     parser = YamlArgparse()
-<<<<<<< HEAD
-    parser.parse()
-=======
->>>>>>> 2b977110
 
     # Get a runconfig dict from command line arguments
     cfg = RunConfig.load_from_yaml(parser.args.run_config_path,
