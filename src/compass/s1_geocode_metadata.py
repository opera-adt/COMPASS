--- conflicted
+++ resolved
@@ -9,19 +9,13 @@
 import isce3
 import journal
 import numpy as np
-
-<<<<<<< HEAD
+from osgeo import gdal
+
 from compass import s1_rdr2geo
-from compass.utils.h5_helpers import init_geocoded_dataset
-from compass.utils.helpers import bursts_grouping_generator, get_module_name
 from compass.utils.geo_runconfig import GeoRunConfig
-=======
-from osgeo import gdal
-from compass.utils.runconfig import RunConfig
 from compass.utils.h5_helpers import (init_geocoded_dataset,
                                       ROOT_PATH)
-from compass.utils.helpers import get_module_name
->>>>>>> 6885a689
+from compass.utils.helpers import bursts_grouping_generator, get_module_name
 from compass.utils.yaml_argparse import YamlArgparse
 
 
