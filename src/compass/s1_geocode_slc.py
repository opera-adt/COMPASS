#!/usr/bin/env python

'''wrapper for geocoded CSLC'''

<<<<<<< HEAD
from datetime import timedelta
=======
import re
>>>>>>> 15998848
import time

import h5py
import isce3
<<<<<<< HEAD

from isce3.ext.isce3.geocode import geocode_slc
=======
>>>>>>> 15998848
import journal
import numpy as np
from osgeo import gdal
from s1reader.s1_reader import is_eap_correction_necessary

from compass import s1_geocode_metadata
from compass.s1_cslc_qa import QualityAssuranceCSLC
from compass.utils.browse_image import make_browse_image
from compass.utils.elevation_antenna_pattern import apply_eap_correction
from compass.utils.geo_runconfig import GeoRunConfig
from compass.utils.h5_helpers import (algorithm_metadata_to_h5group,
                                      corrections_to_h5group,
                                      flatten_metadata_to_h5group,
                                      identity_to_h5group,
                                      init_geocoded_dataset,
                                      metadata_to_h5group,
                                      DATA_PATH, METADATA_PATH, ROOT_PATH)
from compass.utils.helpers import (bursts_grouping_generator,
                                   get_time_delta_str, get_module_name)
from compass.utils.lut import cumulative_correction_luts
from compass.utils.yaml_argparse import YamlArgparse

# TEMPORARY MEASURE TODO refactor types functions to isce3 namespace
from nisar.types import (truncate_mantissa, to_complex32)

<<<<<<< HEAD
def _init_geocoded_IH5_raster(dst_group: h5py.Group, dataset_name: str,
                              geo_grid: isce3.product.GeoGridProduct,
                              ds_type: str, desc: str):
    '''
    Internal convenience function to make a IH5 isce3.io.Raster object that
    isce3.geocode.geocode_slc can write to
    '''
    # Init h5py.Dataset to be converted to IH5 raster object
    dataset = init_geocoded_dataset(dst_group, dataset_name, geo_grid, ds_type,
                                    desc)

    # Construct the output raster directly from HDF5 dataset
    geo_raster = isce3.io.Raster(f"IH5:::ID={dataset.id.id}".encode("utf-8"),
                                 update=True)

    return geo_raster
=======
def _make_rdr2geo_cfg(yaml_runconfig_str):
    '''
    Make a rdr2geo specific runconfig with latitude, longitude, and height
    layers enabled for static layer product generation while preserving all
    other rdr2geo config settings
    '''
    # If any of the requisite layers are false, make them true in yaml cfg str
    for layer in ['latitude', 'longitude', 'incidence_angle']:
        re.sub(f'compute_{layer}:\s+[Ff]alse', f'compute_{layer}: true',
               yaml_runconfig_str)

    # Load a GeoRunConfig from modified yaml cfg string
    rdr2geo_cfg = GeoRunConfig.load_from_yaml(yaml_runconfig_str,
                                              workflow_name='s1_cslc_geo')

    return rdr2geo_cfg


def _wrap_phase(phase_arr):
    # convenience function to wrap phase
    return (phase_arr + np.pi) % (2 * np.pi) - np.pi
>>>>>>> 15998848


def run(cfg: GeoRunConfig):
    '''
    Run geocode burst workflow with user-defined
    args stored in dictionary runconfig *cfg*

    Parameters
    ---------
    cfg: GeoRunConfig
        GeoRunConfig object with user runconfig options
    '''
    module_name = get_module_name(__file__)
    info_channel = journal.info(f"{module_name}.run")
    info_channel.log(f"Starting {module_name} burst")

    # Start tracking processing time
    t_start = time.perf_counter()

    # Common initializations
    image_grid_doppler = isce3.core.LUT2d()
    threshold = cfg.geo2rdr_params.threshold
    iters = cfg.geo2rdr_params.numiter
    flatten = cfg.geocoding_params.flatten

    for burst_id, bursts in bursts_grouping_generator(cfg.bursts):
        burst = bursts[0]

        date_str = burst.sensing_start.strftime("%Y%m%d")
        geo_grid = cfg.geogrids[burst_id]
        out_shape = (geo_grid.length, geo_grid.width)

        info_channel.log(f'Starting geocoding of {burst_id} for {date_str}')

        # Reinitialize the dem raster per burst to prevent raster artifacts
        # caused by modification in geocodeSlc
        dem_raster = isce3.io.Raster(cfg.dem)
        epsg = dem_raster.get_epsg()
        proj = isce3.core.make_projection(epsg)
        ellipsoid = proj.ellipsoid

        # Get output paths for current burst
        burst_id_date_key = (burst_id, date_str)
        out_paths = cfg.output_paths[burst_id_date_key]

        # Create scratch as needed
        scratch_path = out_paths.scratch_directory


        # If enabled, get range and azimuth LUTs
        t_corrections = time.perf_counter()
        if cfg.lut_params.enabled:
            rg_lut, az_lut = \
                cumulative_correction_luts(burst, dem_path=cfg.dem,
                                           tec_path=cfg.tec_file,
                                           scratch_path=scratch_path,
                                           weather_model_path=cfg.weather_model_file,
                                           rg_step=cfg.lut_params.range_spacing,
                                           az_step=cfg.lut_params.azimuth_spacing,
                                           delay_type=cfg.tropo_params.delay_type,
                                           geo2rdr_params=cfg.geo2rdr_params)
        else:
            rg_lut = isce3.core.LUT2d()
            az_lut = isce3.core.LUT2d()
        dt_corrections = get_time_delta_str(t_corrections)

        radar_grid = burst.as_isce3_radargrid()
        native_doppler = burst.doppler.lut2d
        orbit = burst.orbit

        # Get azimuth polynomial coefficients for this burst
        az_carrier_poly2d = burst.get_az_carrier_poly()

        # Extract burst boundaries
        b_bounds = np.s_[burst.first_valid_line:burst.last_valid_line,
                         burst.first_valid_sample:burst.last_valid_sample]

        # Create sliced radar grid representing valid region of the burst
        sliced_radar_grid = burst.as_isce3_radargrid()[b_bounds]

        output_hdf5 = out_paths.hdf5_path

        with h5py.File(output_hdf5, 'w') as geo_burst_h5:
            geo_burst_h5.attrs['Conventions'] = "CF-1.8"
            geo_burst_h5.attrs["contact"] = np.string_("operaops@jpl.nasa.gov")
            geo_burst_h5.attrs["institution"] = np.string_("NASA JPL")
            geo_burst_h5.attrs["mission_name"] = np.string_("project_name")
            geo_burst_h5.attrs["reference_document"] = np.string_("TBD")
            geo_burst_h5.attrs["title"] = np.string_("OPERA L2_CSLC_S1 Product")

            # add type to root for GDAL recognition of datasets
            ctype = h5py.h5t.py_create(np.complex64)
            ctype.commit(geo_burst_h5['/'].id, np.string_('complex64'))

            grid_group = geo_burst_h5.require_group(DATA_PATH)
            check_eap = is_eap_correction_necessary(burst.ipf_version)

            # Initialize source/radar and destination/geo dataset into lists
            # where polarizations for radar and geo data are put into the same
            # place on their respective lists to allow data to be correctly
            # written correct place in the HDF5
            t_prep = time.perf_counter()
            rdr_data_blks = []
            geo_datasets = []
            geo_data_blks = []
            for burst in bursts:
                pol = burst.polarization

                # Load the input burst SLC
                temp_slc_path = f'{scratch_path}/{out_paths.file_name_pol}_temp.vrt'
                burst.slc_to_vrt_file(temp_slc_path)

                # Apply EAP correction if necessary
                if check_eap.phase_correction:
                    temp_slc_path_corrected = \
                        temp_slc_path.replace('_temp.vrt',
                                              '_corrected_temp.rdr')

                    apply_eap_correction(burst,
                                         temp_slc_path,
                                         temp_slc_path_corrected,
                                         check_eap)

                    # Replace the input burst if the correction is applied
                    temp_slc_path = temp_slc_path_corrected

                # Load input dataset of current polarization as array from GDAL
                # raster
                rdr_dataset = gdal.Open(temp_slc_path, gdal.GA_ReadOnly)
                rdr_data_blks.append(rdr_dataset.ReadAsArray())

                # Prepare output dataset of current polarization in HDF5
                geo_ds = init_geocoded_dataset(grid_group, pol, geo_grid,
                                               'complex64',
                                               f'{pol} geocoded CSLC image',
                                               output_cfg=cfg.output_params)
                geo_datasets.append(geo_ds)

                # Init geocoded output blocks/arrays lists to NaN
                geo_data_blks.append(
                    np.full(out_shape, np.nan + 1j * np.nan).astype(np.complex64))

            dt_prep = get_time_delta_str(t_prep)

            # Iterate over geogrid blocks that have radar data
            t_geocoding = time.perf_counter()

            # Declare names, types, and descriptions of carrier and flatten
            # outputs
            phase_names = ['azimuth_carrier_phase', 'flattening_phase']
            phase_descrs = [f'{pol} geocoded CSLC image {desc}'
                            for desc in phase_names]

            # Prepare arrays and datasets for carrier phase and flattening
            # phase
            ((carrier_phase_data_blk, carrier_phase_ds),
             (flatten_phase_data_blk, flatten_phase_ds)) = \
            [(np.full(out_shape, np.nan).astype(np.float64),
                  init_geocoded_dataset(grid_group, ds_name, geo_grid,
                                        np.float64, ds_desc,
                                        output_cfg=cfg.output_params))
                 for ds_name, ds_desc in zip(phase_names, phase_descrs)]

            # Geocode
            isce3.geocode.geocode_slc(geo_data_blocks=geo_data_blks,
                                      rdr_data_blocks=rdr_data_blks,
                                      dem_raster=dem_raster,
                                      radargrid=radar_grid,
                                      geogrid=geo_grid, orbit=orbit,
                                      native_doppler=native_doppler,
                                      image_grid_doppler=image_grid_doppler,
                                      ellipsoid=ellipsoid,
                                      threshold_geo2rdr=threshold,
                                      num_iter_geo2rdr=iters,
                                      sliced_radargrid=sliced_radar_grid,
                                      first_azimuth_line=0,
                                      first_range_sample=0,
                                      flatten=flatten, reramp=True,
                                      az_carrier=az_carrier_poly2d,
                                      rg_carrier=isce3.core.Poly2d(np.array([0])),
                                      az_time_correction=az_lut,
                                      srange_correction=rg_lut,
                                      carrier_phase_block=_wrap_phase(carrier_phase_data_blk),
                                      flatten_phase_block=_wrap_phase(flatten_phase_data_blk))

            # write geocoded data blocks to respective HDF5 datasets
            geo_datasets.extend([carrier_phase_ds,
                                 flatten_phase_ds])
            geo_data_blks.extend([carrier_phase_data_blk,
                                  flatten_phase_data_blk])
            for cslc_dataset, cslc_data_blk in zip(geo_datasets,
                                                   geo_data_blks):
                # only convert/modify output if type not 'complex64'
                # do nothing if type is 'complex64'
                output_type = cfg.output_params.cslc_data_type
                if output_type == 'complex32':
                    cslc_data_blk = to_complex32(cslc_data_blk)
                if output_type == 'complex64_zero_mantissa':
                    # use default nonzero_mantissa_bits = 10 below
                    truncate_mantissa(cslc_data_blk)

                # write to data block HDF5
                cslc_dataset.write_direct(cslc_data_blk)

            del dem_raster # modified in geocodeSlc
            dt_geocoding = get_time_delta_str(t_geocoding)

        # Save burst corrections and metadata with new h5py File instance
        # because io.Raster things
        t_qa_meta = time.perf_counter()
        with h5py.File(output_hdf5, 'a') as geo_burst_h5:
            root_group = geo_burst_h5[ROOT_PATH]
            identity_to_h5group(root_group, burst, cfg, 'CSLC -S1',
                                cfg.product_group.product_specification_version)

            metadata_to_h5group(root_group, burst, cfg)
            algorithm_metadata_to_h5group(root_group)
            flatten_metadata_to_h5group(root_group, cfg)
            if cfg.lut_params.enabled:
                correction_group = geo_burst_h5.require_group(
                    f'{METADATA_PATH}/processing_information')
                corrections_to_h5group(correction_group, burst, cfg, rg_lut, az_lut,
                                       scratch_path,
                                       weather_model_path=cfg.weather_model_file,
                                       delay_type=cfg.tropo_params.delay_type)

            # If needed, make browse image and compute CSLC raster stats
            browse_params = cfg.browse_image_params
            if browse_params.enabled:
                make_browse_image(out_paths.browse_path, output_hdf5,
                                  bursts, browse_params.complex_to_real,
                                  browse_params.percent_low,
                                  browse_params.percent_high,
                                  browse_params.gamma, browse_params.equalize)

            # If needed, perform QA and write results to JSON
            if cfg.quality_assurance_params.perform_qa:
                cslc_qa = QualityAssuranceCSLC()
                if cfg.lut_params.enabled:
                    # apply tropo corrections if weather file provided
                    apply_tropo_corrections = cfg.weather_model_file is not None
                    cslc_qa.compute_correction_stats(
                        geo_burst_h5, apply_tropo_corrections,
                        cfg.tropo_params.delay_type)
                cslc_qa.compute_CSLC_raster_stats(geo_burst_h5, bursts)
                cslc_qa.populate_rfi_dict(geo_burst_h5, bursts)
                cslc_qa.valid_pixel_percentages(geo_burst_h5)
                cslc_qa.set_orbit_type(cfg, geo_burst_h5)
                if cfg.quality_assurance_params.output_to_json:
                    cslc_qa.write_qa_dicts_to_json(out_paths.stats_json_path)

            if burst.burst_calibration is not None:
                # Geocode the calibration parameters and write them into HDF5
                s1_geocode_metadata.geocode_calibration_luts(geo_burst_h5,
                                                             burst,
                                                             cfg)

            if burst.burst_noise is not None:
                # Geocode the calibration parameters and write them into HDF5
                s1_geocode_metadata.geocode_noise_luts(geo_burst_h5,
                                                       burst,
                                                       cfg)
        dt_qa_meta = get_time_delta_str(t_qa_meta)

    dt = get_time_delta_str(t_start)
    info_channel.log(f"{module_name} corrections computation time {dt_corrections} (hr:min:sec)")
    info_channel.log(f"{module_name} geocode prep time {dt_prep} (hr:min:sec)")
    info_channel.log(f"{module_name} geocoding time {dt_geocoding} (hr:min:sec)")
    info_channel.log(f"{module_name} QA meta processing time {dt_qa_meta} (hr:min:sec)")
    info_channel.log(f"{module_name} burst successfully ran in {dt} (hr:min:sec)")


if __name__ == "__main__":
    '''Run geocode cslc workflow from command line'''
    # load arguments from command line
    parser = YamlArgparse()

    # Get a runconfig dict from command line arguments
    cfg = GeoRunConfig.load_from_yaml(parser.run_config_path,
                                      workflow_name='s1_cslc_geo')

    # Run geocode burst workflow
    run(cfg)<|MERGE_RESOLUTION|>--- conflicted
+++ resolved
@@ -2,20 +2,12 @@
 
 '''wrapper for geocoded CSLC'''
 
-<<<<<<< HEAD
-from datetime import timedelta
-=======
+
 import re
->>>>>>> 15998848
 import time
 
 import h5py
 import isce3
-<<<<<<< HEAD
-
-from isce3.ext.isce3.geocode import geocode_slc
-=======
->>>>>>> 15998848
 import journal
 import numpy as np
 from osgeo import gdal
@@ -41,46 +33,10 @@
 # TEMPORARY MEASURE TODO refactor types functions to isce3 namespace
 from nisar.types import (truncate_mantissa, to_complex32)
 
-<<<<<<< HEAD
-def _init_geocoded_IH5_raster(dst_group: h5py.Group, dataset_name: str,
-                              geo_grid: isce3.product.GeoGridProduct,
-                              ds_type: str, desc: str):
-    '''
-    Internal convenience function to make a IH5 isce3.io.Raster object that
-    isce3.geocode.geocode_slc can write to
-    '''
-    # Init h5py.Dataset to be converted to IH5 raster object
-    dataset = init_geocoded_dataset(dst_group, dataset_name, geo_grid, ds_type,
-                                    desc)
-
-    # Construct the output raster directly from HDF5 dataset
-    geo_raster = isce3.io.Raster(f"IH5:::ID={dataset.id.id}".encode("utf-8"),
-                                 update=True)
-
-    return geo_raster
-=======
-def _make_rdr2geo_cfg(yaml_runconfig_str):
-    '''
-    Make a rdr2geo specific runconfig with latitude, longitude, and height
-    layers enabled for static layer product generation while preserving all
-    other rdr2geo config settings
-    '''
-    # If any of the requisite layers are false, make them true in yaml cfg str
-    for layer in ['latitude', 'longitude', 'incidence_angle']:
-        re.sub(f'compute_{layer}:\s+[Ff]alse', f'compute_{layer}: true',
-               yaml_runconfig_str)
-
-    # Load a GeoRunConfig from modified yaml cfg string
-    rdr2geo_cfg = GeoRunConfig.load_from_yaml(yaml_runconfig_str,
-                                              workflow_name='s1_cslc_geo')
-
-    return rdr2geo_cfg
-
 
 def _wrap_phase(phase_arr):
     # convenience function to wrap phase
     return (phase_arr + np.pi) % (2 * np.pi) - np.pi
->>>>>>> 15998848
 
 
 def run(cfg: GeoRunConfig):
