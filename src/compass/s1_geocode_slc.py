--- conflicted
+++ resolved
@@ -50,7 +50,6 @@
     output_epsg = cfg.geocoding_params.output_epsg
 
     # process one burst only
-<<<<<<< HEAD
     for  burst in cfg.bursts:
         date_str = burst.sensing_start.strftime("%Y%m%d")
         burst_id = burst.burst_id
@@ -71,6 +70,12 @@
 
         # Get azimuth polynomial coefficients for this burst
         az_carrier_poly2d = burst.get_az_carrier_poly()
+
+        # Generate required metadata layers
+        if cfg.rdr2geo_params.enabled:
+            s1_rdr2geo.run(cfg, save_in_scratch=True)
+            if cfg.rdr2geo_params.geocode_metadata_layers:
+               s1_geocode_metadata.run(cfg, fetch_from_scratch=True)
 
         # Split the range bandwidth of the burst, if required
         if cfg.split_spectrum_params.enabled:
@@ -112,73 +117,6 @@
         geo_burst_raster.set_geotransform(geotransform)
         geo_burst_raster.set_epsg(epsg)
         del geo_burst_raster
-=======
-    burst = cfg.bursts[0]
-    info_channel.log(f"Running on {burst}")
-    date_str = burst.sensing_start.strftime("%Y%m%d")
-    burst_id = burst.burst_id
-    pol = burst.polarization
-    geo_grid = cfg.geogrids[burst_id]
-
-    os.makedirs(cfg.output_dir, exist_ok=True)
-
-    scratch_path = f'{cfg.scratch_path}/{burst_id}/{date_str}'
-    os.makedirs(scratch_path, exist_ok=True)
-
-    radar_grid = burst.as_isce3_radargrid()
-    native_doppler = burst.doppler.lut2d
-    orbit = burst.orbit
-
-    # Get azimuth polynomial coefficients for this burst
-    az_carrier_poly2d = burst.get_az_carrier_poly()
-
-    # Generate required metadata layers
-    if cfg.rdr2geo_params.enabled:
-        s1_rdr2geo.run(cfg, save_in_scratch=True)
-        if cfg.rdr2geo_params.geocode_metadata_layers:
-           s1_geocode_metadata.run(cfg, fetch_from_scratch=True)
-
-    # Split the range bandwidth of the burst, if required
-    if cfg.split_spectrum_params.enabled:
-        rdr_burst_raster = range_split_spectrum(burst,
-                                                cfg.split_spectrum_params,
-                                                scratch_path)
-    else:
-        temp_slc_path = f'{scratch_path}/{burst_id}_{pol}_temp.vrt'
-        burst.slc_to_vrt_file(temp_slc_path)
-        rdr_burst_raster = isce3.io.Raster(temp_slc_path)
-
-    # Generate output geocoded burst raster
-    output_name = f'{cfg.output_dir}/{burst_id}_{date_str}_{pol}.slc'
-    geo_burst_raster = isce3.io.Raster(
-        output_name,
-        geo_grid.width, geo_grid.length,
-        rdr_burst_raster.num_bands, gdal.GDT_CFloat32,
-        cfg.geocoding_params.output_format)
-
-    # Extract burst boundaries
-    b_bounds = np.s_[burst.first_valid_line:burst.last_valid_line,
-               burst.first_valid_sample:burst.last_valid_sample]
-
-    # Create sliced radar grid representing valid region of the burst
-    sliced_radar_grid = burst.as_isce3_radargrid()[b_bounds]
-    # Geocode
-    isce3.geocode.geocode_slc(geo_burst_raster, rdr_burst_raster,
-                              dem_raster,
-                              radar_grid, sliced_radar_grid,
-                              geo_grid, orbit,
-                              native_doppler,
-                              image_grid_doppler, ellipsoid, threshold,
-                              iters, blocksize, flatten,
-                              azimuth_carrier=az_carrier_poly2d)
-
-    # Set geo transformation
-    geotransform = [geo_grid.start_x, geo_grid.spacing_x, 0,
-                    geo_grid.start_y, 0, geo_grid.spacing_y]
-    geo_burst_raster.set_geotransform(geotransform)
-    geo_burst_raster.set_epsg(output_epsg)
-    del geo_burst_raster
->>>>>>> 45d325b4
 
     # Save burst metadata
     metadata = GeoCslcMetadata.from_georunconfig(cfg)
