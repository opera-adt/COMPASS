#!/usr/bin/env python

'''wrapper for geocoded CSLC'''

from datetime import timedelta
import itertools
import time

import h5py
import isce3
import journal
import numpy as np
from s1reader.s1_reader import is_eap_correction_necessary

from compass import s1_rdr2geo
from compass import s1_geocode_metadata
from compass.utils.elevation_antenna_pattern import apply_eap_correction
from compass.utils.geo_runconfig import GeoRunConfig
from compass.utils.h5_helpers import (corrections_to_h5group,
                                      identity_to_h5group,
                                      init_geocoded_dataset,
                                      metadata_to_h5group)
from compass.utils.helpers import get_module_name
from compass.utils.lut import cumulative_correction_luts
from compass.utils.yaml_argparse import YamlArgparse


def _bursts_grouping_generator(bursts):
    # Dict to group bursts with the same burst ID but different polarizations
    # key: burst ID, value: list[S1BurstSlc]
    grouped_bursts = itertools.groupby(bursts, key=lambda b: str(b.burst_id))

    for k, v in grouped_bursts:
        yield k, list(v)


def run(cfg: GeoRunConfig):
    '''
    Run geocode burst workflow with user-defined
    args stored in dictionary runconfig *cfg*
    Parameters
    ---------
    cfg: GeoRunConfig
        GeoRunConfig object with user runconfig options
    '''
    module_name = get_module_name(__file__)
    info_channel = journal.info(f"{module_name}.run")
    info_channel.log(f"Starting {module_name} burst")

    # Start tracking processing time
    t_start = time.time()

    # Common initializations
    image_grid_doppler = isce3.core.LUT2d()
    threshold = cfg.geo2rdr_params.threshold
    iters = cfg.geo2rdr_params.numiter
    blocksize = cfg.geo2rdr_params.lines_per_block
    flatten = cfg.geocoding_params.flatten

    for burst_id, bursts in _bursts_grouping_generator(cfg.bursts):
        burst = bursts[0]

        # Reinitialize the dem raster per burst to prevent raster artifacts
        # caused by modification in geocodeSlc
        dem_raster = isce3.io.Raster(cfg.dem)
        epsg = dem_raster.get_epsg()
        proj = isce3.core.make_projection(epsg)
        ellipsoid = proj.ellipsoid

        date_str = burst.sensing_start.strftime("%Y%m%d")
        geo_grid = cfg.geogrids[burst_id]

        # Get output paths for current burst
        burst_id_date_key = (burst_id, date_str)
        out_paths = cfg.output_paths[burst_id_date_key]

        # Create scratch as needed
        scratch_path = out_paths.scratch_directory

<<<<<<< HEAD

        # If enabled, get range and azimuth LUTs
        if cfg.lut_params.enabled:
            rg_lut, az_lut = \
                cumulative_correction_luts(burst,
                                           dem_path=cfg.dem,
                                           ionex_path=cfg.ionex,
                                           rg_step=cfg.lut_params.range_spacing,
                                           az_step=cfg.lut_params.azimuth_spacing,
                                           scratch_path=scratch_path)
=======
        # If enabled, get range and azimuth LUTs
        if cfg.lut_params.enabled:
            rg_lut, az_lut = cumulative_correction_luts(burst,
                                                        dem_path=cfg.dem,
                                                        rg_step=cfg.lut_params.range_spacing,
                                                        az_step=cfg.lut_params.azimuth_spacing,
                                                        scratch_path=scratch_path)
>>>>>>> 9590be49
        else:
            rg_lut = isce3.core.LUT2d()
            az_lut = isce3.core.LUT2d()

        radar_grid = burst.as_isce3_radargrid()
        native_doppler = burst.doppler.lut2d
        orbit = burst.orbit

        # Get azimuth polynomial coefficients for this burst
        az_carrier_poly2d = burst.get_az_carrier_poly()

        # Generate required metadata layers
        if cfg.rdr2geo_params.enabled:
            s1_rdr2geo.run(cfg, save_in_scratch=True)
            if cfg.rdr2geo_params.geocode_metadata_layers:
                s1_geocode_metadata.run(cfg, burst, fetch_from_scratch=True)

<<<<<<< HEAD
        
=======
>>>>>>> 9590be49
        # Extract burst boundaries
        b_bounds = np.s_[burst.first_valid_line:burst.last_valid_line,
                         burst.first_valid_sample:burst.last_valid_sample]

        # Create sliced radar grid representing valid region of the burst
        sliced_radar_grid = burst.as_isce3_radargrid()[b_bounds]

        output_hdf5 = out_paths.hdf5_path
        root_path = '/science/SENTINEL1'
        with h5py.File(output_hdf5, 'w') as geo_burst_h5:
            geo_burst_h5.attrs['Conventions'] = "CF-1.8"
            geo_burst_h5.attrs["contact"] = np.string_("operaops@jpl.nasa.gov")
            geo_burst_h5.attrs["institution"] = np.string_("NASA JPL")
            geo_burst_h5.attrs["mission_name"] = np.string_("OPERA")
            geo_burst_h5.attrs["reference_document"] = np.string_("TBD")
            geo_burst_h5.attrs["title"] = np.string_("OPERA L2_CSLC_S1 Product")

            # add type to root for GDAL recognition of datasets
            ctype = h5py.h5t.py_create(np.complex64)
            ctype.commit(geo_burst_h5['/'].id, np.string_('complex64'))

            grid_path = f'{root_path}/CSLC/grids'
            grid_group = geo_burst_h5.require_group(grid_path)
            check_eap = is_eap_correction_necessary(burst.ipf_version)
            for b in bursts:
                pol = b.polarization

                # Load the input burst SLC
                temp_slc_path = f'{scratch_path}/{out_paths.file_name_pol}_temp.vrt'
                burst.slc_to_vrt_file(temp_slc_path)

                # Apply EAP correction if necessary
                if check_eap.phase_correction:
                    temp_slc_path_corrected = temp_slc_path.replace('_temp.vrt',
                                                                    '_corrected_temp.rdr')
                    apply_eap_correction(b,
                                         temp_slc_path,
                                         temp_slc_path_corrected,
                                         check_eap)

                    # Replace the input burst if the correction is applied
                    temp_slc_path = temp_slc_path_corrected


                rdr_burst_raster = isce3.io.Raster(temp_slc_path)

                init_geocoded_dataset(grid_group, pol, geo_grid, 'complex64',
                                      f'{pol} geocoded CSLC image')

                # access the HDF5 dataset for a given frequency and polarization
                dataset_path = f'{grid_path}/{pol}'
                gslc_dataset = geo_burst_h5[dataset_path]

                # Construct the output raster directly from HDF5 dataset
                geo_burst_raster = isce3.io.Raster(f"IH5:::ID={gslc_dataset.id.id}".encode("utf-8"),
                                                   update=True)

                # Geocode
                isce3.geocode.geocode_slc(geo_burst_raster, rdr_burst_raster,
                                          dem_raster,
                                          radar_grid, sliced_radar_grid,
                                          geo_grid, orbit,
                                          native_doppler,
                                          image_grid_doppler, ellipsoid, threshold,
                                          iters, blocksize, flatten,
                                          azimuth_carrier=az_carrier_poly2d,
                                          az_time_correction=az_lut,
                                          srange_correction=rg_lut)

            # Set geo transformation
            geotransform = [geo_grid.start_x, geo_grid.spacing_x, 0,
                            geo_grid.start_y, 0, geo_grid.spacing_y]
            geo_burst_raster.set_geotransform(geotransform)
            geo_burst_raster.set_epsg(epsg)
            del geo_burst_raster
            del dem_raster # modified in geocodeSlc

        # Save burst corrections and metadata with new h5py File instance
        # because io.Raster things
        with h5py.File(output_hdf5, 'a') as geo_burst_h5:
            root_group = geo_burst_h5[root_path]
            identity_to_h5group(root_group, burst)

            cslc_group = geo_burst_h5.require_group(f'{root_path}/CSLC')
            metadata_to_h5group(cslc_group, burst, cfg)
<<<<<<< HEAD
            corrections_to_h5group(cslc_group, burst, cfg, scratch_path)
=======
            corrections_to_h5group(cslc_group, burst, cfg, rg_lut, az_lut, scratch_path)
>>>>>>> 9590be49

    dt = str(timedelta(seconds=time.time() - t_start)).split(".")[0]
    info_channel.log(f"{module_name} burst successfully ran in {dt} (hr:min:sec)")


if __name__ == "__main__":
    '''Run geocode cslc workflow from command line'''
    # load arguments from command line
    parser = YamlArgparse()

    # Get a runconfig dict from command line argumens
    cfg = GeoRunConfig.load_from_yaml(parser.run_config_path,
                                      workflow_name='s1_cslc_geo')

    # Run geocode burst workflow
    run(cfg)<|MERGE_RESOLUTION|>--- conflicted
+++ resolved
@@ -77,7 +77,6 @@
         # Create scratch as needed
         scratch_path = out_paths.scratch_directory
 
-<<<<<<< HEAD
 
         # If enabled, get range and azimuth LUTs
         if cfg.lut_params.enabled:
@@ -88,15 +87,6 @@
                                            rg_step=cfg.lut_params.range_spacing,
                                            az_step=cfg.lut_params.azimuth_spacing,
                                            scratch_path=scratch_path)
-=======
-        # If enabled, get range and azimuth LUTs
-        if cfg.lut_params.enabled:
-            rg_lut, az_lut = cumulative_correction_luts(burst,
-                                                        dem_path=cfg.dem,
-                                                        rg_step=cfg.lut_params.range_spacing,
-                                                        az_step=cfg.lut_params.azimuth_spacing,
-                                                        scratch_path=scratch_path)
->>>>>>> 9590be49
         else:
             rg_lut = isce3.core.LUT2d()
             az_lut = isce3.core.LUT2d()
@@ -114,10 +104,6 @@
             if cfg.rdr2geo_params.geocode_metadata_layers:
                 s1_geocode_metadata.run(cfg, burst, fetch_from_scratch=True)
 
-<<<<<<< HEAD
-        
-=======
->>>>>>> 9590be49
         # Extract burst boundaries
         b_bounds = np.s_[burst.first_valid_line:burst.last_valid_line,
                          burst.first_valid_sample:burst.last_valid_sample]
@@ -203,11 +189,7 @@
 
             cslc_group = geo_burst_h5.require_group(f'{root_path}/CSLC')
             metadata_to_h5group(cslc_group, burst, cfg)
-<<<<<<< HEAD
-            corrections_to_h5group(cslc_group, burst, cfg, scratch_path)
-=======
             corrections_to_h5group(cslc_group, burst, cfg, rg_lut, az_lut, scratch_path)
->>>>>>> 9590be49
 
     dt = str(timedelta(seconds=time.time() - t_start)).split(".")[0]
     info_channel.log(f"{module_name} burst successfully ran in {dt} (hr:min:sec)")
