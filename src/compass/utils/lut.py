--- conflicted
+++ resolved
@@ -3,12 +3,7 @@
 '''
 import os
 import isce3
-<<<<<<< HEAD
 from compass.utils.iono import get_ionex_value
-from osgeo import gdal
-import numpy as np
-def cumulative_correction_luts(burst, dem_path, ionex_path,
-=======
 import numpy as np
 from osgeo import gdal
 import pysolid
@@ -16,12 +11,10 @@
 from skimage.transform import resize
 
 from compass.utils.geometry_utils import enu2los, en2az
-from compass.utils.helpers import open_raster
-from compass.utils.helpers import write_raster
-
-
-def cumulative_correction_luts(burst, dem_path,
->>>>>>> 9590be49
+from compass.utils.helpers import open_raster, write_raster
+
+
+def cumulative_correction_luts(burst, dem_path, ionex_path,
                                rg_step=200, az_step=0.25,
                                scratch_path=None):
     '''
@@ -51,11 +44,7 @@
         and slant range
     '''
     # Get individual LUTs
-<<<<<<< HEAD
-    geometrical_steer_doppler, bistatic_delay, az_fm_mismatch, ionosphere, dry_tropo = \
-=======
-    geometrical_steer_doppler, bistatic_delay, az_fm_mismatch, [tide_rg, _]= \
->>>>>>> 9590be49
+    geometrical_steer_doppler, bistatic_delay, az_fm_mismatch, [tide_rg, _], ionosphere = \
         compute_geocoding_correction_luts(burst,
                                           dem_path=dem_path,
                                           ionex_path=ionex_path,
@@ -64,13 +53,8 @@
                                           scratch_path=scratch_path)
 
     # Convert to geometrical doppler from range time (seconds) to range (m)
-<<<<<<< HEAD
-    rg_lut_data = \
-        geometrical_steer_doppler.data * isce3.core.speed_of_light / 2.0 + dry_tropo + ionosphere
-=======
     geometry_doppler = geometrical_steer_doppler.data * isce3.core.speed_of_light * 0.5
-    rg_lut_data = geometry_doppler + tide_rg
->>>>>>> 9590be49
+    rg_lut_data = geometry_doppler + tide_rg + ionosphere
 
     # Invert signs to correct for convention
     # TO DO: add azimuth SET to LUT
@@ -93,9 +77,9 @@
     output_path = f'{scratch_path}/corrections'
     os.makedirs(output_path, exist_ok=True)
     data_list = [geometry_doppler, bistatic_delay.data, az_fm_mismatch.data,
-                 tide_rg]
+                 tide_rg, ionosphere]
     descr = ['geometrical doppler', 'bistatic delay', 'azimuth FM rate mismatch',
-             'slant range Solid Earth tides']
+             'slant range Solid Earth tides', 'ionospheric delay']
 
     write_raster(f'{output_path}/corrections', data_list, descr)
 
@@ -200,8 +184,12 @@
     rg_set = resize(rg_set_temp, out_shape, **kwargs)
     az_set = resize(az_set_temp, out_shape, **kwargs)
 
+    ionosphere = ionosphere_delay(burst.sensing_mid,
+                                  burst.wavelength,
+                                  ionex_path, lon, lat, inc_angle)
+
     return geometrical_steering_doppler, bistatic_delay, az_fm_mismatch, [
-        rg_set, az_set]
+        rg_set, az_set], ionosphere
 
 
 def solid_earth_tides(burst, lat_radar_grid, lon_radar_grid, inc_angle,
@@ -284,101 +272,6 @@
     return set_rg, set_az
 
 
-<<<<<<< HEAD
-    lon_path = os.path.join(scratch_path, 'lon.rdr')
-    lat_path = os.path.join(scratch_path, 'lat.rdr')
-    hgt_path = os.path.join(scratch_path, 'hgt.rdr')
-    inc_path = os.path.join(scratch_path, 'inc.rdr')
-
-    ionosphere = ionosphere_delay(burst.sensing_mid, burst.wavelength,
-                                  ionex_path, lon_path, lat_path, inc_path)
-    
-    dry_tropo = dry_tropo_delay(inc_path, hgt_path)
-
-    return geometrical_steering_doppler, bistatic_delay, az_fm_mismatch, ionosphere, dry_tropo
-
-
-def ionosphere_delay(sensing_time, wavelength,
-                     ionex_path, lon_path, lat_path, inc_path):
-    '''
-    Calculate ionosphere delay for geolocation
-
-    Parameters
-    ----------
-    time_sensing: datetime.datetime
-        Sensing time of burst
-    wavelength: float
-        Wavelength of the signal
-    lon_path: str
-        Path to the longitude raster in radar grid
-    lat_path: str
-        Path to the latitude raster in radar grid
-    inc_path: str
-        Path to the incidence angle raster in radar grid
-    
-    Returns
-    -------
-    slant_range_delay: np.ndarray
-        Ionospheric delay in slant range
-    '''
-
-    # Load the array
-    arr_lon = gdal.Open(lon_path).ReadAsArray()
-    arr_lat = gdal.Open(lat_path).ReadAsArray()
-    arr_inc = gdal.Open(inc_path).ReadAsArray()
-
-    if not ionex_path:
-        raise RuntimeError('LUT correction was enabled, '
-                           'but IONEX file was not provided in runconfig.')
-    
-    if not os.path.exists(ionex_path):
-        raise RuntimeError(f'IONEX file was not found: {ionex_path}')
-
-    utc_tod_sec = (sensing_time.hour * 3600.0 
-                   + sensing_time.minute * 60.0
-                   + sensing_time.second)
-
-    ionex_val = get_ionex_value(ionex_path,
-                                utc_tod_sec,
-                                arr_lat.flatten(),
-                                arr_lon.flatten())
-
-    ionex_val = ionex_val.reshape(arr_lon.shape)
-
-    freq_sensor = isce3.core.speed_of_light / wavelength
-    electron_per_sqm = ionex_val * 1e16
-    K = 40.31
-
-    slant_range_delay = (K * electron_per_sqm / freq_sensor**2
-                           / np.cos(np.deg2rad(arr_inc)))
-
-    return slant_range_delay
-
-
-def dry_tropo_delay(inc_path, hgt_path):
-    '''
-    Compute troposphere delay using static model
-
-    Parameters:
-    -----------
-    inc_path: str
-        Path to incidence angle raster in radar grid
-    hgt_path: str
-    Path to surface heightraster in radar grid
-
-    Return:
-    -------
-    tropo: np.ndarray
-        Troposphere delay in slant range
-    '''
-    ZPD = 2.3
-    H = 6000.0
-    arr_inc = gdal.Open(inc_path).ReadAsArray()
-    arr_hgt = gdal.Open(hgt_path).ReadAsArray()
-
-    tropo = ZPD / np.cos(np.deg2rad(arr_inc)) * np.exp(-1 * arr_hgt / H)
-    return tropo
-=======
 def compute_rdr2geo_rasters(burst, dem_raster, output_path,
                             rg_step, az_step):
     '''
@@ -474,4 +367,60 @@
                    bounds_error=False, fill_value=0)
     rdr_tide = rgi_func(pts_dest)
     return rdr_tide
->>>>>>> 9590be49
+
+
+def ionosphere_delay(sensing_time, wavelength,
+                     ionex_path, lon_arr, lat_arr, inc_arr):
+    '''
+    Calculate ionosphere delay for geolocation
+
+    Parameters
+    ----------
+    time_sensing: datetime.datetime
+        Sensing time of burst
+    wavelength: float
+        Wavelength of the signal
+    lon_arr: numpy.ndarray
+        array of longitude in radar grid
+    lat_arr: numpy.ndarray
+        array of latitude in radar grid
+    inc_arr: numpy.ndarray
+        array of incidence angle in radar grid
+    
+    Returns
+    -------
+    slant_range_delay: np.ndarray
+        Ionospheric delay in slant range
+    '''
+
+    # Load the array
+    #arr_lon = gdal.Open(lon_path).ReadAsArray()
+    #arr_lat = gdal.Open(lat_path).ReadAsArray()
+    #arr_inc = gdal.Open(inc_path).ReadAsArray()
+
+    if not ionex_path:
+        raise RuntimeError('LUT correction was enabled, '
+                           'but IONEX file was not provided in runconfig.')
+    
+    if not os.path.exists(ionex_path):
+        raise RuntimeError(f'IONEX file was not found: {ionex_path}')
+
+    utc_tod_sec = (sensing_time.hour * 3600.0 
+                   + sensing_time.minute * 60.0
+                   + sensing_time.second)
+
+    ionex_val = get_ionex_value(ionex_path,
+                                utc_tod_sec,
+                                lat_arr.flatten(),
+                                lon_arr.flatten())
+
+    ionex_val = ionex_val.reshape(lon_arr.shape)
+
+    freq_sensor = isce3.core.speed_of_light / wavelength
+    electron_per_sqm = ionex_val * 1e16
+    K = 40.31
+
+    slant_range_delay = (K * electron_per_sqm / freq_sensor**2
+                           / np.cos(np.deg2rad(inc_arr)))
+
+    return slant_range_delay
