'''
Placeholder for model-based correction LUT
'''
import os
import isce3
<<<<<<< HEAD
import numpy as np
from osgeo import gdal
import pysolid
from scipy.interpolate import RegularGridInterpolator as RGI
from skimage.transform import resize

from compass.utils.geometry_utils import enu2los, en2az
from compass.utils.helpers import open_raster
=======
from compass.utils.helpers import write_raster
>>>>>>> 8e0545e7


def cumulative_correction_luts(burst, dem_path,
                               rg_step=200, az_step=0.25,
                               scratch_path=None):
    '''
    Sum correction LUTs and returns cumulative correction LUT in slant range
    and azimuth directions

    Parameters
    ----------
    burst: Sentinel1BurstSlc
        Sentinel-1 A/B burst SLC object
    dem_path: str
        Path to the DEM file
    rg_step: float
        LUT spacing along slant range direction
    az_step: float
        LUT spacing along azimuth direction
    scratch_path: str
        Path to the scratch directory

    Returns
    -------
    rg_lut: isce3.core.LUT2d
        Sum of slant range correction LUTs in meters as a function of azimuth
        time and slant range
    az_lut: isce3.core.LUT2d
        Sum of azimuth correction LUTs in seconds as a function of azimuth time
        and slant range
    '''
    # Get individual LUTs
    geometrical_steer_doppler, bistatic_delay, az_fm_mismatch, tides = \
        compute_geocoding_correction_luts(burst,
                                          dem_path=dem_path,
                                          rg_step=rg_step,
                                          az_step=az_step,
                                          scratch_path=scratch_path)

    # Convert to geometrical doppler from range time (seconds) to range (m)
<<<<<<< HEAD
    rg_lut_data = \
        geometrical_steer_doppler.data * isce3.core.speed_of_light * 0.5 + \
        tides[0]
=======
    geometry_doppler = geometrical_steer_doppler.data * isce3.core.speed_of_light / 2.0
    rg_lut_data = geometry_doppler
>>>>>>> 8e0545e7

    # Invert signs to correct for convention
    # TO DO: add azimuth SET to LUT
    az_lut_data = -(bistatic_delay.data + az_fm_mismatch.data)

    rg_lut = isce3.core.LUT2d(bistatic_delay.x_start,
                              bistatic_delay.y_start,
                              bistatic_delay.x_spacing,
                              bistatic_delay.y_spacing,
                              rg_lut_data)
    az_lut = isce3.core.LUT2d(bistatic_delay.x_start,
                              bistatic_delay.y_start,
                              bistatic_delay.x_spacing,
                              bistatic_delay.y_spacing,
                              az_lut_data)

    # Save corrections on disk. In this way, we should avoid running
    # the corrections again when allocating data inside the HDF5 product
    # Create a directory in the scratch path to save corrections
    output_path = f'{scratch_path}/corrections'
    os.makedirs(output_path, exist_ok=True)
    data_list = [geometry_doppler, bistatic_delay.data, az_fm_mismatch.data]
    descr = ['geometrical doppler', 'bistatic delay', 'azimuth FM rate mismatch']

    write_raster(f'{output_path}/corrections', data_list, descr)

    return rg_lut, az_lut


def compute_geocoding_correction_luts(burst, dem_path,
                                      rg_step=200, az_step=0.25,
                                      scratch_path=None):
    '''
    Compute slant range and azimuth LUTs corrections
    to be applied during burst geocoding
    Parameters
    ----------
    burst: Sentinel1BurstSlc
        S1-A/B burst object
    dem_path: str
        Path to the DEM required for azimuth FM rate mismatch.
    xstep: int
        LUT spacing along x/slant range in meters
    ystep: int
        LUT spacing along y/azimuth in seconds

    scratch_path: str
        Path to the scratch directory.
        If `None`, `burst.az_fm_rate_mismatch_mitigation()` will
        create temporary directory internally.

    Returns
    -------
    geometrical_steering_doppler: isce3.core.LUT2d:
        LUT2D object of total doppler (geometrical doppler +  steering doppler)
        in seconds as the function of the azimuth time and slant range.
        This correction needs to be added to the SLC tagged range time to
        get the corrected range times.

    bistatic_delay: isce3.core.LUT2d:
        LUT2D object of bistatic delay correction in seconds as a function
        of the azimuth time and slant range.
        This correction needs to be added to the SLC tagged azimuth time to
        get the corrected azimuth times.

    az_fm_mismatch: isce3.core.LUT2d:
        LUT2D object of azimuth FM rate mismatch mitigation,
        in seconds as the function of the azimuth time and slant range.
        This correction needs to be added to the SLC tagged azimuth time to
        get the corrected azimuth times.

    [rg_set, az_set]: list, np.ndarray
        List of numpy.ndarray containing SET in slant range and azimuth directions
        in meters. These corrections need to be added to the slC tagged azimuth
        and slant range times.
    '''
    # Get DEM raster
    dem_raster = isce3.io.Raster(dem_path)
    epsg = dem_raster.get_epsg()
    proj = isce3.core.make_projection(epsg)
    ellipsoid = proj.ellipsoid

    # Create directory to store SET temp results
    output_path = f'{scratch_path}/corrections'
    os.makedirs(output_path, exist_ok=True)

    # Compute Geometrical Steering Doppler
    geometrical_steering_doppler = \
        burst.doppler_induced_range_shift(range_step=rg_step, az_step=az_step)

    # Compute bistatic delay
    bistatic_delay = burst.bistatic_delay(range_step=rg_step, az_step=az_step)

    # Run rdr2geo to obtain the required layers
    lon_path, lat_path, height_path, inc_path, head_path = \
        compute_rdr2geo_rasters(burst, dem_raster, output_path,
                                rg_step, az_step)

    # Open rdr2geo layers
    lat = open_raster(lat_path)
    lon = open_raster(lon_path)
    height = open_raster(height_path)
    inc_angle = open_raster(inc_path)
    head_angle = open_raster(head_path)

    # Compute azimuth FM-rate mismatch
    az_fm_mismatch = burst.az_fm_rate_mismatch_from_llh(lat, lon, height,
                                                        ellipsoid,
                                                        burst.as_isce3_radargrid(
                                                            az_step=az_step,
                                                            rg_step=rg_step)
                                                        )

    # compute Solid Earth Tides using pySolid. Decimate the rdr2geo layers.
    # compute decimation factor assuming a 5 km spacing along slant range
    dec_factor = int(np.round(5000.0 / rg_step))
    rg_set_temp, az_set_temp = solid_earth_tides(burst, lat[::dec_factor],
                                                 lon[::dec_factor],
                                                 inc_angle[::dec_factor],
                                                 head_angle[::dec_factor])

    # Resize SET to the size of the correction grid
    out_shape = bistatic_delay.data.shape
    kwargs = dict(order=1, mode='edge', anti_aliasing=True,
                  preserve_range=True)
    rg_set = resize(rg_set_temp, out_shape, **kwargs)
    az_set = resize(az_set_temp, out_shape, **kwargs)

    return geometrical_steering_doppler, bistatic_delay, az_fm_mismatch, [
        rg_set, az_set]


def solid_earth_tides(burst, lat_radar_grid, lon_radar_grid, inc_angle,
                      head_angle):
    '''
    Compute displacement due to Solid Earth Tides (SET)
    in slant range and azimuth directions

    Parameters
    ---------
    burst: Sentinel1Slc
        S1-A/B burst object
    lat_radar_grid: np.ndarray
        Latitude array on burst radargrid
    lon_radar_grid: np.ndarray
        Longitude array on burst radargrid
    inc_angle: np.ndarray
        Incident angle raster in unit of degrees
    head_angle: np.ndaaray
        Heading angle raster in unit of degrees

    Returns
    ------
    rg_set: np.ndarray
        2D array with SET displacement along LOS
    az_set: np.ndarray
        2D array with SET displacement along azimuth
    '''

    # Extract top-left coordinates from burst polygon
    lon_min, lat_min, _, _ = burst.border[0].bounds

    # Generate the atr object to run pySolid. We compute SET on a
    # 2.5 km x 2.5 km coarse grid
    margin = 0.1
    lat_start = lat_min - margin
    lon_start = lon_min - margin

    atr = {
        'LENGTH': 25,
        'WIDTH': 100,
        'X_FIRST': lon_start,
        'Y_FIRST': lat_start,
        'X_STEP': 0.023,
        'Y_STEP': 0.023
    }

    # Run pySolid and get SET in ENU coordinate system
    (set_e,
     set_n,
     set_u) = pysolid.calc_solid_earth_tides_grid(burst.sensing_start, atr,
                                                  display=False, verbose=True)

    # Resample SET from geographical grid to radar grid
    # Generate the lat/lon arrays for the SET geogrid
    lat_geo_array = np.linspace(atr['Y_FIRST'],
                                lat_start + atr['Y_STEP'] * atr['LENGTH'],
                                num=atr['LENGTH'])
    lon_geo_array = np.linspace(atr['X_FIRST'],
                                lon_start + atr['X_STEP'] * atr['WIDTH'],
                                num=atr['WIDTH'])

    # Use scipy RGI to resample SET from geocoded to radar coordinates
    pts_src = (np.flipud(lat_geo_array), lon_geo_array)
    pts_dst = (lat_radar_grid.flatten(), lon_radar_grid.flatten())

    rdr_set_e = resample_set(set_e, pts_src, pts_dst).reshape(
        lat_radar_grid.shape)
    rdr_set_n = resample_set(set_n, pts_src, pts_dst).reshape(
        lat_radar_grid.shape)
    rdr_set_u = resample_set(set_u, pts_src, pts_dst).reshape(
        lat_radar_grid.shape)

    # Convert SET from ENU to range/azimuth coordinates
    # Note: rdr2geo heading angle is measured wrt to the East and it is positive
    # anti-clockwise. To convert ENU to LOS, we need the azimuth angle which is
    # measured from the north and positive anti-clockwise
    # azimuth_angle = heading + 90
    set_rg = enu2los(rdr_set_e, rdr_set_n, rdr_set_u, inc_angle,
                     az_angle=head_angle + 90.0)
    set_az = en2az(rdr_set_e, rdr_set_n, head_angle - 90.0)

    return set_rg, set_az


def compute_rdr2geo_rasters(burst, dem_raster, output_path,
                            rg_step, az_step):
    '''
    Get latitude, longitude, incidence and
    azimuth angle on multi-looked radar grid

    Parameters
    ----------
    burst: Sentinel1Slc
        S1-A/B burst object
    dem_raster: isce3.io.Raster
        ISCE3 object including DEM raster
    output_path: str
        Path where to save output rasters
    rg_step: float
        Spacing of radar grid along slant range
    az_step: float
        Spacing of the radar grid along azimuth

    Returns
    -------
    x_path: str
        Path to longitude raster
    y_path: str
        Path to latitude raster
    inc_path: str
        Path to incidence angle raster
    head_path: str
        Path to heading angle raster
    '''

    # Some ancillary inputs
    epsg = dem_raster.get_epsg()
    proj = isce3.core.make_projection(epsg)
    ellipsoid = proj.ellipsoid

    # Get radar grid for the correction grid
    rdr_grid = burst.as_isce3_radargrid(az_step=az_step,
                                        rg_step=rg_step)

    grid_doppler = isce3.core.LUT2d()

    # Initialize the rdr2geo object
    rdr2geo_obj = isce3.geometry.Rdr2Geo(rdr_grid, burst.orbit,
                                         ellipsoid, grid_doppler,
                                         threshold=1.0e8)

    # Get the rdr2geo raster needed for SET computation
    topo_output = {f'{output_path}/x.rdr': gdal.GDT_Float64,
                   f'{output_path}/y.rdr': gdal.GDT_Float64,
                   f'{output_path}/height.rdr': gdal.GDT_Float64,
                   f'{output_path}/incidence_angle.rdr': gdal.GDT_Float32,
                   f'{output_path}/heading_angle.rdr': gdal.GDT_Float32}
    raster_list = [
        isce3.io.Raster(fname, rdr_grid.width,
                        rdr_grid.length, 1, dtype, 'ENVI')
        for fname, dtype in topo_output.items()]
    x_raster, y_raster, height_raster, incidence_raster, heading_raster = raster_list

    # Run rdr2geo on coarse radar grid
    rdr2geo_obj.topo(dem_raster, x_raster, y_raster,
                     height_raster=height_raster,
                     incidence_angle_raster=incidence_raster,
                     heading_angle_raster=heading_raster)

    # Return file path to rdr2geo layers
    paths = list(topo_output.keys())
    return paths[0], paths[1], paths[2], paths[3], paths[4]


def resample_set(geo_tide, pts_src, pts_dest):
    '''
    Use scipy RegularGridInterpolator to resample geo_tide
    from a geographical to a radar grid

    Parameters
    ----------
    geo_tide: np.ndarray
        Tide displacement component on geographical grid
    pts_src: tuple of ndarray
        Points defining the source rectangular regular grid for resampling
    pts_dest: tuple of ndarray
        Points defining the destination grid for resampling
    Returns
    -------
    rdr_tide: np.ndarray
        Tide displacement component resampled on radar grid
    '''

    # Flip tide displacement component to be consistent with flipped latitudes
    geo_tide = np.flipud(geo_tide)
    rgi_func = RGI(pts_src, geo_tide, method='nearest',
                   bounds_error=False, fill_value=0)
    rdr_tide = rgi_func(pts_dest)
    return rdr_tide<|MERGE_RESOLUTION|>--- conflicted
+++ resolved
@@ -3,7 +3,6 @@
 '''
 import os
 import isce3
-<<<<<<< HEAD
 import numpy as np
 from osgeo import gdal
 import pysolid
@@ -12,9 +11,7 @@
 
 from compass.utils.geometry_utils import enu2los, en2az
 from compass.utils.helpers import open_raster
-=======
 from compass.utils.helpers import write_raster
->>>>>>> 8e0545e7
 
 
 def cumulative_correction_luts(burst, dem_path,
@@ -55,14 +52,8 @@
                                           scratch_path=scratch_path)
 
     # Convert to geometrical doppler from range time (seconds) to range (m)
-<<<<<<< HEAD
-    rg_lut_data = \
-        geometrical_steer_doppler.data * isce3.core.speed_of_light * 0.5 + \
-        tides[0]
-=======
-    geometry_doppler = geometrical_steer_doppler.data * isce3.core.speed_of_light / 2.0
-    rg_lut_data = geometry_doppler
->>>>>>> 8e0545e7
+    geometry_doppler = geometrical_steer_doppler.data * isce3.core.speed_of_light * 0.5
+    rg_lut_data = geometry_doppler + tides[0]
 
     # Invert signs to correct for convention
     # TO DO: add azimuth SET to LUT
@@ -84,8 +75,10 @@
     # Create a directory in the scratch path to save corrections
     output_path = f'{scratch_path}/corrections'
     os.makedirs(output_path, exist_ok=True)
-    data_list = [geometry_doppler, bistatic_delay.data, az_fm_mismatch.data]
-    descr = ['geometrical doppler', 'bistatic delay', 'azimuth FM rate mismatch']
+    data_list = [geometry_doppler, bistatic_delay.data, az_fm_mismatch.data,
+                 tides[0]]
+    descr = ['geometrical doppler', 'bistatic delay', 'azimuth FM rate mismatch',
+             'slant range Solid Earth tides']
 
     write_raster(f'{output_path}/corrections', data_list, descr)
 
