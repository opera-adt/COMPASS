from __future__ import annotations
from dataclasses import dataclass
import glob
from itertools import cycle
import os
from types import SimpleNamespace
import sys

import isce3
import journal
import yamale
from ruamel.yaml import YAML

from compass.utils import helpers
<<<<<<< HEAD
from compass.utils.wrap_namespace import wrap_namespace, unwrap_to_dict
from s1reader.s1_burst_slc import Sentinel1BurstSlc
from s1reader.s1_orbit import get_orbit_file_from_list
from s1reader.s1_reader import load_bursts as s1_load_bursts
=======
from compass.utils.reference_radar_grid import file_to_rdr_grid
from compass.utils.wrap_namespace import wrap_namespace
from s1reader.s1_burst_slc import Sentinel1BurstSlc
from s1reader.s1_orbit import get_orbit_file_from_list
from s1reader.s1_reader import load_bursts
>>>>>>> baece1e9


def load_validate_yaml(yaml_path: str, workflow_name: str) -> dict:
    """Initialize RunConfig class with options from given yaml file.

    Parameters
    ----------
    yaml_path : str
        Path to yaml file containing the options to load
    workflow_name: str
        Name of the workflow for which uploading default options
    """
    error_channel = journal.error('runconfig.load_validate_yaml')

    try:
        # Load schema corresponding to 'workflow_name' and to validate against
        schema = yamale.make_schema(
            f'{helpers.WORKFLOW_SCRIPTS_DIR}/schemas/{workflow_name}.yaml',
            parser='ruamel')
    except:
        err_str = f'unable to load schema for workflow {workflow_name}.'
        error_channel.log(err_str)
        raise ValueError(err_str)

    # load yaml file or string from command line
    if os.path.isfile(yaml_path):
        try:
            data = yamale.make_data(yaml_path, parser='ruamel')
        except yamale.YamaleError as yamale_err:
            err_str = f'Yamale unable to load {workflow_name} runconfig yaml {yaml_path} for validation.'
            error_channel.log(err_str)
            raise yamale.YamaleError(err_str) from yamale_err
    else:
        raise FileNotFoundError

    # validate yaml file taken from command line
    try:
        yamale.validate(schema, data)
    except yamale.YamaleError as yamale_err:
        err_str = f'Validation fail for {workflow_name} runconfig yaml {yaml_path}.'
        error_channel.log(err_str)
        raise yamale.YamaleError(err_str) from yamale_err

    # load default runconfig
    parser = YAML(typ='safe')
    default_cfg_path = f'{helpers.WORKFLOW_SCRIPTS_DIR}/defaults/{workflow_name}.yaml'
    with open(default_cfg_path, 'r') as f_default:
        default_cfg = parser.load(f_default)

    with open(yaml_path, 'r') as f_yaml:
        user_cfg = parser.load(f_yaml)

    # Copy user-supplied configuration options into default runconfig
    helpers.deep_update(default_cfg, user_cfg)

    # Validate YAML values under groups dict
    validate_group_dict(default_cfg['runconfig']['groups'], workflow_name)

    return default_cfg


def validate_group_dict(group_cfg: dict, workflow_name) -> None:
    """Check and validate runconfig entries.

    Parameters
    ----------
    group_cfg : dict
        Dictionary storing runconfig options to validate
    """
    error_channel = journal.error('runconfig.validate_group_dict')

    # Check 'input_file_group' section of runconfig
    input_group = group_cfg['input_file_group']
<<<<<<< HEAD
    # If is_reference flag is False, check that file path to reference
    # burst is assigned and valid (required by geo2rdr and resample)
    if workflow_name == 'cslc_s1':
       is_reference = input_group['reference_burst']['is_reference']
       if not is_reference:
          helpers.check_file_path(input_group['reference_burst']['file_path'])
=======
>>>>>>> baece1e9

    # Check SAFE files
    run_pol_mode = group_cfg['processing']['polarization']
    safe_pol_modes = []
    for safe_file in input_group['safe_file_path']:
        # Check if files exists
        helpers.check_file_path(safe_file)

        # Get and save safe pol mode ('SV', 'SH', 'DH', 'DV')
        safe_pol_mode = helpers.get_file_polarization_mode(safe_file)
        safe_pol_modes.append(safe_pol_mode)

        # Raise error if given co-pol file and expecting cross-pol or dual-pol
        if run_pol_mode != 'co-pol' and safe_pol_mode in ['SV', 'SH']:
            err_str = f'{run_pol_mode} polarization lacks cross-pol in {safe_file}'
            error_channel.log(err_str)
            raise ValueError(err_str)

    # Check SAFE file pols consistency. i.e. no *H/*V with *V/*H respectively
    if len(safe_pol_modes) > 1:
        first_safe_pol_mode = safe_pol_modes[0][1]
        for safe_pol_mode in safe_pol_modes[1:]:
            if safe_pol_mode[1] != first_safe_pol_mode:
                err_str = 'SH/SV SAFE file mixed with DH/DV'
                error_channel.log(err_str)
                raise ValueError(err_str)

    for orbit_file in input_group['orbit_file_path']:
        helpers.check_file_path(orbit_file)

    # Check 'dynamic_ancillary_file_groups' section of runconfig
    # Check that DEM file exists and is GDAL-compatible
    dem_path = group_cfg['dynamic_ancillary_file_group']['dem_file']
    helpers.check_file_path(dem_path)
    helpers.check_dem(dem_path)

    # Check 'product_path_group' section of runconfig.
    # Check that directories herein have writing permissions
    product_path_group = group_cfg['product_path_group']
    helpers.check_write_dir(product_path_group['product_path'])
    helpers.check_write_dir(product_path_group['scratch_path'])
    helpers.check_write_dir(product_path_group['sas_output_file'])


def runconfig_to_bursts(cfg: SimpleNamespace) -> list[Sentinel1BurstSlc]:
    '''Return bursts based on parameters in given runconfig

    Parameters
    ----------
    cfg : SimpleNamespace
        Configuration of bursts to be loaded.

    Returns
    -------
    _ : list[Sentinel1BurstSlc]
        List of bursts loaded according to given configuration.
    '''
    error_channel = journal.error('runconfig.correlate_burst_to_orbit')

    # dict to store list of bursts keyed by burst_ids
    bursts = []

    # extract given SAFE zips to find bursts identified in cfg.burst_id
    for safe_file in cfg.input_file_group.safe_file_path:
        # from SAFE file mode, create dict of runconfig pol mode to polarization(s)
        safe_pol_mode = helpers.get_file_polarization_mode(safe_file)
        if safe_pol_mode == 'SV':
            mode_to_pols = {'co-pol':['VV']}
        elif safe_pol_mode == 'DV':
            mode_to_pols = {'co-pol':['VV'], 'cross-pol':['VH'], 'dual-pol':['VV', 'VH']}
        elif safe_pol_mode == 'SH':
            mode_to_pols = {'co-pol':['HH']}
        else:
            mode_to_pols = {'co-pol':['HH'], 'cross-pol':['HV'], 'dual-pol':['HH', 'HV']}
        pols = mode_to_pols[cfg.processing.polarization]

        # zip pol and IW subswath indices together
        i_subswaths = [1, 2, 3]
        zip_list = zip(cycle(pols), i_subswaths)

        # find orbit file
        orbit_path = get_orbit_file_from_list(
            safe_file,
            cfg.input_file_group.orbit_file_path)

        if not orbit_path:
            err_str = f"No orbit file correlates to safe file: {os.path.basename(safe_file)}"
            error_channel.log(err_str)
            raise ValueError(err_str)

        # list of burst ID + polarization tuples
        # used to prevent reference repeats
        id_pols_found = []

        # list of burst IDs found to ensure all
        # used to ensure all IDs in config processed
        burst_ids_found = []

        # loop over pol and subswath index combinations
        for pol, i_subswath in zip_list:

            # loop over burst objs extracted from SAFE zip
<<<<<<< HEAD
            for burst in s1_load_bursts(safe_file, orbit_path, i_subswath, pol):
=======
            for burst in load_bursts(safe_file, orbit_path, i_subswath, pol):
>>>>>>> baece1e9
                # get burst ID
                burst_id = burst.burst_id

                # is burst_id wanted? skip if not given in config
                if burst_id not in cfg.input_file_group.burst_id:
                    continue

                # get polarization and save as tuple with burst ID
                pol = burst.polarization
                id_pol = (burst_id, pol)

                # has burst_id + pol combo been found?
                burst_id_pol_exist = id_pol in id_pols_found
                if not burst_id_pol_exist:
                    id_pols_found.append(id_pol)

<<<<<<< HEAD
                # check if not a reference burst (radar grid workflow only)
                if 'reference_burst' in cfg.input_file_group.__dict__:
                    not_ref = not cfg.input_file_group.reference_burst.is_reference
                else:
                    not_ref = True
=======
                # check if not a reference burst
                not_ref = not cfg.input_file_group.reference_burst.is_reference
>>>>>>> baece1e9

                # if not reference burst, then always ok to add
                # if reference burst, ok to add if id+pol combo does not exist
                # no duplicate id+pol combos for reference bursts
                if not_ref or not burst_id_pol_exist:
                    burst_ids_found.append(burst_id)
                    bursts.append(burst)

    # check if no bursts were found
    if not bursts:
        err_str = "Could not find any of the burst IDs in the provided safe files"
        error_channel.log(err_str)
        raise ValueError(err_str)

    # make sure all specified bursts were found
    burst_ids_found = set(burst_ids_found)
    cfg_burst_ids = set(cfg.input_file_group.burst_id)
    unaccounted_bursts = burst_ids_found - cfg_burst_ids
    if burst_ids_found != cfg_burst_ids:
        err_str = f"Following burst ID(s) not found in provided safe files: {unaccounted_bursts}"
        error_channel.log(err_str)
        raise ValueError(err_str)

    return bursts
<<<<<<< HEAD
=======


def get_ref_radar_grid_info(ref_path, burst_ids):
    ''' Find all reference radar grids info

    Parameters
    ----------
    ref_path: str
        Path where reference radar grids processing is stored
    burst_ids: list[str]
        Burst IDs for reference radar grids

    Returns
    -------
    ref_radar_grids: dict
        Dict of reference radar path and grid values found associated with
        burst ID keys
    '''
    rdr_grid_files = glob.glob(f'{ref_path}/**/radar_grid.txt',
                               recursive=True)

    if not rdr_grid_files:
        raise FileNotFoundError(f'No reference radar grids not found in {ref_path}')

    ref_rdr_grids ={}
    for burst_id in burst_ids:
        b_id_rdr_grid_files = [f for f in rdr_grid_files if burst_id in f]

        if not b_id_rdr_grid_files:
            raise FileNotFoundError(f'Reference radar grid not found for {burst_id}')

        if len(b_id_rdr_grid_files) > 1:
            raise FileExistsError(f'More than one reference radar grid found for {burst_id}')

        ref_rdr_path = os.path.dirname(b_id_rdr_grid_files[0])
        ref_rdr_grid = file_to_rdr_grid(b_id_rdr_grid_files[0])
        ref_rdr_grids[burst_id] = ReferenceRadarInfo(ref_rdr_path, ref_rdr_grid)

    return ref_rdr_grids


@dataclass(frozen=True)
class ReferenceRadarInfo:
    path: str
    grid: isce3.product.RadarGridParameters
>>>>>>> baece1e9


@dataclass(frozen=True)
class RunConfig:
    '''dataclass containing CSLC runconfig'''
    # workflow name
    name: str
    # runconfig options converted from dict
    groups: SimpleNamespace
    # list of lists where bursts in interior list have a common burst_id
    bursts: list[Sentinel1BurstSlc]
<<<<<<< HEAD
=======
    # dict of reference radar paths and grids values keyed on burst ID
    # (empty/unused if rdr2geo)
    reference_radar_info: dict
>>>>>>> baece1e9

    @classmethod
    def load_from_yaml(cls, yaml_path: str, workflow_name: str) -> RunConfig:
        """Initialize RunConfig class with options from given yaml file.

        Parameters
        ----------
        yaml_path : str
            Path to yaml file containing the options to load
        workflow_name: str
            Name of the workflow for which uploading default options
        """
        cfg = load_validate_yaml(yaml_path, workflow_name)

        # Convert runconfig dict to SimpleNamespace
        sns = wrap_namespace(cfg['runconfig']['groups'])

<<<<<<< HEAD
        # Load bursts
        bursts = load_bursts(sns)

        return cls(cfg['runconfig']['name'], sns, bursts)
=======
        bursts = runconfig_to_bursts(sns)

        # Load reference grids if not reference run i.e. not running rdr2geo
        ref_rdr_grids = {}
        if not sns.input_file_group.reference_burst.is_reference:
            ref_rdr_grids = get_ref_radar_grid_info(
                sns.input_file_group.reference_burst.file_path,
                sns.input_file_group.burst_id)

        return cls(default_cfg['runconfig']['name'], sns, bursts,
                   ref_rdr_grids)
>>>>>>> baece1e9

    @property
    def burst_id(self) -> list[str]:
        return self.groups.input_file_group.burst_id

    @property
    def dem(self) -> str:
        return self.groups.dynamic_ancillary_file_group.dem_file

    @property
    def is_reference(self) -> bool:
        return self.groups.input_file_group.reference_burst.is_reference

    @property
    def orbit_path(self) -> bool:
        return self.groups.input_file_group.orbit_file_path

    @property
    def polarization(self) -> list[str]:
        return self.groups.processing.polarization

    @property
    def product_path(self):
        return self.groups.product_path_group.product_path

    @property
    def reference_path(self) -> str:
        return self.groups.input_file_group.reference_burst.file_path

    @property
    def rdr2geo_params(self) -> dict:
        return self.groups.processing.rdr2geo

    @property
    def geo2rdr_params(self) -> dict:
        return self.groups.processing.geo2rdr

    @property
<<<<<<< HEAD
    def split_spectrum_params(self) -> dict:
        return self.groups.processing.range_split_spectrum
=======
    def resample_params(self) -> dict:
        return self.groups.processing.resample
>>>>>>> baece1e9

    @property
    def safe_files(self) -> list[str]:
        return self.groups.input_file_group.safe_file_path

    @property
    def sas_output_file(self):
        return self.groups.product_path_group.sas_output_file

    @property
    def scratch_path(self):
        return self.groups.product_path_group.scratch_path

    @property
    def gpu_enabled(self):
        return self.groups.worker.gpu_enabled

    @property
    def gpu_id(self):
        return self.groups.worker.gpu_id

    def as_dict(self):
        # convert to dict first then dump to yaml
        self_as_dict = {}
        for key, val in self.__dict__.items():
            if key == 'groups':
                val = unwrap_to_dict(val)
            elif key == 'bursts':
                # just date in datetime obj as string
                date_str = lambda b : str(b.sensing_start.date()).split()[0]

                # create an unique burst key
                burst_as_key = lambda b : '_'.join([b.burst_id,
                                                    date_str(b),
                                                    b.polarization])

                val = {burst_as_key(burst): burst.as_dict() for burst in val}
            self_as_dict[key] = val
        return self_as_dict

    def to_yaml(self):
        self_as_dict = self.as_dict()
        yaml = YAML(typ='safe')
        yaml.dump(self_as_dict, sys.stdout)<|MERGE_RESOLUTION|>--- conflicted
+++ resolved
@@ -12,18 +12,11 @@
 from ruamel.yaml import YAML
 
 from compass.utils import helpers
-<<<<<<< HEAD
+from compass.utils.reference_radar_grid import file_to_rdr_grid
 from compass.utils.wrap_namespace import wrap_namespace, unwrap_to_dict
 from s1reader.s1_burst_slc import Sentinel1BurstSlc
 from s1reader.s1_orbit import get_orbit_file_from_list
-from s1reader.s1_reader import load_bursts as s1_load_bursts
-=======
-from compass.utils.reference_radar_grid import file_to_rdr_grid
-from compass.utils.wrap_namespace import wrap_namespace
-from s1reader.s1_burst_slc import Sentinel1BurstSlc
-from s1reader.s1_orbit import get_orbit_file_from_list
 from s1reader.s1_reader import load_bursts
->>>>>>> baece1e9
 
 
 def load_validate_yaml(yaml_path: str, workflow_name: str) -> dict:
@@ -97,15 +90,12 @@
 
     # Check 'input_file_group' section of runconfig
     input_group = group_cfg['input_file_group']
-<<<<<<< HEAD
     # If is_reference flag is False, check that file path to reference
     # burst is assigned and valid (required by geo2rdr and resample)
     if workflow_name == 'cslc_s1':
        is_reference = input_group['reference_burst']['is_reference']
        if not is_reference:
           helpers.check_file_path(input_group['reference_burst']['file_path'])
-=======
->>>>>>> baece1e9
 
     # Check SAFE files
     run_pol_mode = group_cfg['processing']['polarization']
@@ -208,11 +198,7 @@
         for pol, i_subswath in zip_list:
 
             # loop over burst objs extracted from SAFE zip
-<<<<<<< HEAD
-            for burst in s1_load_bursts(safe_file, orbit_path, i_subswath, pol):
-=======
             for burst in load_bursts(safe_file, orbit_path, i_subswath, pol):
->>>>>>> baece1e9
                 # get burst ID
                 burst_id = burst.burst_id
 
@@ -229,16 +215,11 @@
                 if not burst_id_pol_exist:
                     id_pols_found.append(id_pol)
 
-<<<<<<< HEAD
                 # check if not a reference burst (radar grid workflow only)
                 if 'reference_burst' in cfg.input_file_group.__dict__:
                     not_ref = not cfg.input_file_group.reference_burst.is_reference
                 else:
                     not_ref = True
-=======
-                # check if not a reference burst
-                not_ref = not cfg.input_file_group.reference_burst.is_reference
->>>>>>> baece1e9
 
                 # if not reference burst, then always ok to add
                 # if reference burst, ok to add if id+pol combo does not exist
@@ -263,8 +244,6 @@
         raise ValueError(err_str)
 
     return bursts
-<<<<<<< HEAD
-=======
 
 
 def get_ref_radar_grid_info(ref_path, burst_ids):
@@ -310,7 +289,6 @@
 class ReferenceRadarInfo:
     path: str
     grid: isce3.product.RadarGridParameters
->>>>>>> baece1e9
 
 
 @dataclass(frozen=True)
@@ -322,12 +300,9 @@
     groups: SimpleNamespace
     # list of lists where bursts in interior list have a common burst_id
     bursts: list[Sentinel1BurstSlc]
-<<<<<<< HEAD
-=======
     # dict of reference radar paths and grids values keyed on burst ID
     # (empty/unused if rdr2geo)
     reference_radar_info: dict
->>>>>>> baece1e9
 
     @classmethod
     def load_from_yaml(cls, yaml_path: str, workflow_name: str) -> RunConfig:
@@ -345,12 +320,6 @@
         # Convert runconfig dict to SimpleNamespace
         sns = wrap_namespace(cfg['runconfig']['groups'])
 
-<<<<<<< HEAD
-        # Load bursts
-        bursts = load_bursts(sns)
-
-        return cls(cfg['runconfig']['name'], sns, bursts)
-=======
         bursts = runconfig_to_bursts(sns)
 
         # Load reference grids if not reference run i.e. not running rdr2geo
@@ -362,7 +331,6 @@
 
         return cls(default_cfg['runconfig']['name'], sns, bursts,
                    ref_rdr_grids)
->>>>>>> baece1e9
 
     @property
     def burst_id(self) -> list[str]:
@@ -401,13 +369,12 @@
         return self.groups.processing.geo2rdr
 
     @property
-<<<<<<< HEAD
     def split_spectrum_params(self) -> dict:
         return self.groups.processing.range_split_spectrum
-=======
+
+    @property
     def resample_params(self) -> dict:
         return self.groups.processing.resample
->>>>>>> baece1e9
 
     @property
     def safe_files(self) -> list[str]:
