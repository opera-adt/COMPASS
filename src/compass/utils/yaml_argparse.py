import argparse

class YamlArgparse():
<<<<<<< HEAD
    def __init__(self):
        '''Initialize YamlArgparse class with basics'''
        self.parser = argparse.ArgumentParser(description='', formatter_class=argparse.ArgumentDefaultsHelpFormatter)
        self.parser.add_argument('run_config_path', type=str, nargs='?', default=None, help='Path to run config file')

    def parse():
        '''Parse CLI arguments for COMPASS'''
        self.args = self.parser.parse_args()
=======
    def __init__(self, add_grid_type=False):
        '''Initialize YamlArgparse class and parse CLI arguments for COMPASS.'''
        parser = argparse.ArgumentParser(description='', formatter_class=argparse.ArgumentDefaultsHelpFormatter)
        parser.add_argument('run_config_path', type=str, nargs='?', default=None, help='Path to run config file')

        # additional arguments for s1_cslc.py
        if add_grid_type:
            parser.add_argument('-g','--grid','--grid-type', dest='grid_type', type=str,
                                default='geo', choices=['geo', 'radar'],
                                help='Grid (coordinates) type of the output CSLC')

        # parse arguments
        self.args = parser.parse_args()
>>>>>>> 2b977110

    @property
    def run_config_path(self) -> str:
        return self.args.run_config_path<|MERGE_RESOLUTION|>--- conflicted
+++ resolved
@@ -1,16 +1,6 @@
 import argparse
 
 class YamlArgparse():
-<<<<<<< HEAD
-    def __init__(self):
-        '''Initialize YamlArgparse class with basics'''
-        self.parser = argparse.ArgumentParser(description='', formatter_class=argparse.ArgumentDefaultsHelpFormatter)
-        self.parser.add_argument('run_config_path', type=str, nargs='?', default=None, help='Path to run config file')
-
-    def parse():
-        '''Parse CLI arguments for COMPASS'''
-        self.args = self.parser.parse_args()
-=======
     def __init__(self, add_grid_type=False):
         '''Initialize YamlArgparse class and parse CLI arguments for COMPASS.'''
         parser = argparse.ArgumentParser(description='', formatter_class=argparse.ArgumentDefaultsHelpFormatter)
@@ -24,7 +14,6 @@
 
         # parse arguments
         self.args = parser.parse_args()
->>>>>>> 2b977110
 
     @property
     def run_config_path(self) -> str:
